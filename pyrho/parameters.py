"""Classes for handling parameters and dictionaries of default values."""

# Fitting Hyper parameters:
# Time window for steady-state averaging
# IPI curve initial parameters
# fV initial parameters
# Kinetics initial parameters
# Optimisation routine initial parameters
# ...

from collections import defaultdict
import logging
import abc

# from numpy import inf, nan, isfinite
import numpy as np
# TODO: Move this to models.py and add .setParams() method
from lmfit import Parameters, Parameter

# Units for model parameters (for Brian)
# Replace with http://pythonhosted.org/NeuroTools/parameters.html
from brian2.units.allunits import psiemens, second, mole
from brian2.units.stdunits import *
pS = psiemens
sec = second
# Units used: ms, mm, mV, Hz,       # Nonstd: psiemens, second, mole
                                    #           nS, uS

__all__ = ['modelParams', 'modelFits', 'stateLabs', 'defaultOpsinType',
           'protParams', 'simParams', 'Parameters', 'Parameter']

logger = logging.getLogger(__name__)

# Hyperparameters
#tFromOff = 50  # Time [ms] to start the sample window before the end of the pulse for Iss

# Optimisation initialisation values
#p0fV = (40,4,1)#25000)#,1)      # v0,v1,E,G
#p0FV = (40, 4, 1, 0.025)
#p0IPI = (0.5,4000,-1) # a*exp(-t/b)+c #(-1e-8,400,-1e-7)

# Used if plotKinetics
p0on = (-0.1, 2, -1)  # a*exp(-t/b)+c
p0inact = (-0.5, 25, -0.5)  # a*exp(-t/b)+c
p0off = (-0.1, 7.5, -0.1, 35, -0.1)  # a1*exp(-t/tau1)+a2*exp(-t/tau2)+I_ss

# Add default kinetics parameters
# On phase
pOn = Parameters()
# pOn.add('a0', value=0, expr='-a2')
pOn.add('a1', value=1, min=1e-9)
pOn.add('a2', value=0.1, min=1e-9)
pOn.add('a0', value=0, expr='-a2')
pOn.add('tau_act', value=5, min=1e-9)
pOn.add('tau_deact', value=50, min=1e-9)

# Off phase
# Iss = pOn['a0'].value + pOn['a1'].value
pOffSing = Parameters()  # copy.deepcopy(pOn)

# Single exponential
pOffSing.add('a0', value=0)  # , expr=f'{Iss}-a1-a2')
pOffSing.add('a1', value=0, vary=True)
pOffSing.add('a2', value=-0, vary=False)
pOffSing.add('Gd1', value=0.1)  # , min=1e-9)
pOffSing.add('Gd2', value=0, vary=False)  # , expr='Gd1')#, min=1e-9)

# Double exponential
pOffDoub = Parameters()
pOffDoub.add('a0', value=0, vary=False)
pOffDoub.add('a1', value=0.1)
pOffDoub.add('a2', value=-0.1)  # , expr=f'{Iss}-a0-a1')
pOffDoub.add('Gd1', value=0.1)  # , min=1e-9)
pOffDoub.add('Gd2', value=0.01)  # , vary=True) #, expr='Gd1')#, min=1e-9)


# Default model parameters
<<<<<<< HEAD

modelParams = OrderedDict([('3', Parameters()), ('4', Parameters()), ('6', Parameters()), ('6K', Parameters())])
modelList = list(modelParams)  # List of keys: list(modelParams.keys()) #This could be removed
stateLabs = {3: 'Three', '3': 'Three',
             4: 'Four', '4': 'Four',
             6: 'Six', '6': 'Six',
             '6K': 'SixK'}

modelFits = OrderedDict([('3', OrderedDict([('ChR2', Parameters()),
                                            ('NpHR', Parameters()),
                                            ('ArchT', Parameters())])),
                         ('4', OrderedDict([('ChR2', Parameters())])),
                         ('6', OrderedDict([('ChR2', Parameters())])),
                         ('6K', OrderedDict([('ChR2', Parameters())]))])
=======
modelParams = {'3': Parameters(), '4': Parameters(), '6': Parameters()}
modelList = list(modelParams)  # List of keys: list(modelParams.keys()) #This could be removed
stateLabs = {'3': 'Three', 3: 'Three',
             '4': 'Four', 4: 'Four',
             '6': 'Six', 6: 'Six'}

modelFits = {
    '3': {'ChR2': Parameters(),
          'NpHR': Parameters(),
          'ArchT': Parameters()},
    '4': {'ChR2': Parameters()},
    '6': {'ChR2': Parameters()}
}
>>>>>>> 78102f9e

# Replace with defaultdict with default=key
modelLabels = {
    'E': 'E', 'g0': 'g_0', 'p': 'p',
    'k_a': 'k_a', 'k_r': 'k_r', 'phi_m': r'\phi_m',
    'Gd': 'G_d', 'Gr0': r'G_{r0}',
    'v0': 'v_0', 'v1': 'v_1',
    'gam': r'\gamma', 'k1': 'k_1', 'k2': 'k_2',
    'Gf0': r'G_{f0}', 'Gb0': r'G_{b0}',
    'k_f': 'k_f', 'k_b': 'k_b', 'q': 'q',
    'Gd1': r'G_{d1}', 'Gd2': r'G_{d2}',
    'Go1': r'G_{o1}', 'Go2': r'G_{o2}',
    'phi': r'\phi', 'v': 'v'
}

modelUnits = {
    'g0': pS, 'gam': 1,
    'k_a': ms**-1, 'k_r': ms**-1,
    'phi_m': mm**-2*second**-1, 'p': 1,
    'Gd': ms**-1, 'Gr0': ms**-1,
    'k1': ms**-1, 'k2': ms**-1,
    'Gf0': ms**-1, 'Gb0': ms**-1,
    'k_f': ms**-1, 'k_b': ms**-1, 'q': 1,
    'Gd1': ms**-1, 'Gd2': ms**-1,
    'Go1': ms**-1, 'Go2': ms**-1,
    'E': mV, 'v0': mV, 'v1': mV,
    'phi': mm**-2*second**-1, 'v': mV
}

#paramUnits
unitLabels = {
    'g0': 'pS', 'gam': '',
    'k_a': 'ms^-1', 'k_r': 'ms^-1',
    'phi_m': 'ph./mm^2/s', 'p': '',
    'Gd': 'ms^-1', 'Gr0': 'ms^-1',
    'k1': 'ms^-1', 'k2': 'ms^-1',
    'Gf0': 'ms^-1', 'Gb0': 'ms^-1',
    'k_f': 'ms^-1', 'k_b': 'ms^-1', 'q': '',
    'Gd1': 'ms^-1', 'Gd2': 'ms^-1',
    'Go1': 'ms^-1', 'Go2': 'ms^-1',
    'E': 'mV', 'v0': 'mV', 'v1': 'mV',
    'phi': 'ph./mm^2/s', 'v': 'mV'
}


####|###10####|###20####|###30####|###40####|###50####|###60####|###70####|###80

#   (Name,    Value,  Vary, Min,    Max,  Expr=Units)
modelFits['3']['ChR2'].add_many(  # Depolarising: passively transports Na+, H+, K+ and Ca2+ down their electrochemical gradients
    ('g0',    1.57e5, True, 0.001,  1e6,  None),
    ('phi_m', 5e17,   True, 1e15,   1e19, None),
    ('k_a',   5,      True, 0.001,  1000, None),
    ('k_r',   0.1,    True, 0.001,  1000, None),
    ('p',     0.8,    True, 0.1,    5,    None),
    ('q',     0.25,   True, 0.1,    5,    None),
    ('Gd',    0.104,  True, 0.0001, 1,    None),
    ('Gr0',   0.0002, True, 0.0001, 0.1,  None),
    ('E',     0,      True, -1000,  1000, None),
    ('v0',    43,     True, -1e15,  1e15, None),
    ('v1',    17.1,   True, -1e15,  1e15, None))

modelFits['3']['NpHR'].add_many(  # Hyperpolarising: pumps chloride ions into the cell
    ('g0',    1.57e5, True, 0.001,  1e6,  None),
    ('phi_m', 1.32e18,True, 1e15,   1e19, None),
    ('k_a',   0.01,   True, 0.001,  1000, None),
    ('k_r',   0.01,   True, 0.001,  1000, None),
    ('p',     0.793,  True, 0.1,    5,    None),
    ('q',     0.793,  True, 0.1,    5,    None),
    ('Gd',    0.1,    True, 0.0001, 1,    None),
    ('Gr0',   0.0002, True, 0.0001, 0.1,  None),
    ('E',     -400,   True, -1000,  1000, None),
    ('v0',    43,     True, -1e15,  1e15, None),
    ('v1',    17.1,   True, -1e15,  1e15, None))

modelFits['3']['ArchT'].add_many(  # Hyperpolarising: actively extrudes Hydrogen ions
    ('g0',    1.57e5, True, 0.001,  1e6,  None),
    ('phi_m', 1.32e18,True, 1e15,   1e19, None),
    ('k_a',   0.01,   True, 0.001,  1000, None),
    ('k_r',   0.01,   True, 0.001,  1000, None),
    ('p',     0.793,  True, 0.1,    5,    None),
    ('q',     0.793,  True, 0.1,    5,    None),
    ('Gd',    0.1,    True, 0.0001, 1,    None),
    ('Gr0',   0.001,  True, 0.0001, 0.1,  None),
    ('E',     0,      True, -1000,  1000, None),
    ('v0',    43,     True, -1e15,  1e15, None),
    ('v1',    17.1,   True, -1e15,  1e15, None))


modelFits['4']['ChR2'].add_many(
    ('g0',      1.14e5, True, 0.001,1e15,   None),
    ('gam',     0.00742,True, 0.0,  1,      None),
    ('phi_m',   2.33e17,True, 1e15, 1e19,   None),
    ('k1',      4.15,   True, 0.001,1e5,    None), #3
    ('k2',      0.868,  True, 0.001,1e5,    None), #1.5
    ('p',       0.833,  True, 0.1,  5,      None),
    ('Gf0',     0.0373, True, 0,    1e3,    None), #e12d
    ('k_f',     0.0581, True, 0.001,1e3,    None), #c1
    ('Gb0',     0.0161, True, 0,    1e3,    None), #e21d
    ('k_b',     0.063,  True, 0.001,1e3,    None), #c2
    ('q',       1.94,   True, 0.1,  5,      None),
    ('Gd1',     0.105,  True, 0.01, 1,      None),
    ('Gd2',     0.0138, True, 0.01, 1,      None),
    ('Gr0',     0.00033,True, 1e-6, 1,      None), #Gr #0.0004
    ('E',       0,      True, -1000,1000,   None),
    ('v0',      43,     True, -1e15,1e15,   None),
    ('v1',      17.1,   True, -1e15,1e15,   None))


modelFits['6']['ChR2'].add_many(
    ('g0',      2.52e4, True, 0.0,  1e15, None),
    ('gam',     0.0161, True, 0.0,  1,    None),  # Max=1 if gO1 >= gO2
    ('phi_m',   3.54e17,True, 1e15, 1e19, None),
    ('k1',      13.4,   True, 0.0,  1000, None),
    ('k2',      2.71,   True, 0.0,  1000, None),
    ('p',       0.985,  True, 0.1,  5,    None),
    ('Gf0',     0.0389, True, 0.0,  1000, None),
    ('k_f',     0.103,  True, 0.0,  1000, None),
    ('Gb0',     0.0198, True, 0.0,  1000, None),
    ('k_b',     0.139,  True, 0.0,  1000, None),
    ('q',       1.58,   True, 0.1,  5,    None),
    ('Go1',     2,      True, 0.0,  1000, None),
    ('Go2',     0.0567, True, 0.0,  1000, None),
    ('Gd1',     0.112,  True, 0.0,  1000, None),
    ('Gd2',     0.0185, True, 0.0,  1000, None),
    ('Gr0',     0.00033,True, 0.0,  1000, None), #0.00163
    ('E',       0,      True, -1000,1000, None),
    ('v0',      43,     True, -1e15, 1e15,None),
    ('v1',      17.1,   True, -1e15, 1e15,None))

modelFits['6K']['ChR2'].add_many(
                ('g0',      2.52e4, True, 0.0,  1e15, None),
                ('gam',     0.0161, True, 0.0,  1,    None),
                ('phi_m',   3.54e17,True, 1e15, 1e19, None),
                ('k1',      13.4,   True, 0.0,  1000, None),
                ('k2',      2.71,   True, 0.0,  1000, None),
                ('k3',      2.71,   True, 0.0,  1000, None),
                ('p',       0.985,  True, 0.1,  5,    None),
                ('Gf0',     0.0389, True, 0.0,  1000, None),
                ('k_f',     0.103,  True, 0.0,  1000, None),
                ('k_b',     0.139,  True, 0.0,  1000, None),
                ('q',       1.58,   True, 0.1,  5,    None),
                ('Go1',     2,      True, 0.0,  1000, None),
                ('Go2',     0.0567, True, 0.0,  1000, None),
                ('Gd1',     0.112,  True, 0.0,  1000, None),
                ('Gd2',     0.0185, True, 0.0,  1000, None),
                ('Ga3',     250,    True, 0.0,  500, None),
                ('Gb',      40000,  True, 3400.0,  45000, None),
                ('E',       0,      True, -1000,1000, None),
                ('v0',      43,     True, -1e15, 1e15,None),
                ('v1',      17.1,   True, -1e15, 1e15,None))


defaultOpsinType = 'ChR2'
rhoType = defaultOpsinType  # Set this when selecting
modelParams['3'] = modelFits['3'][defaultOpsinType]
modelParams['4'] = modelFits['4'][defaultOpsinType]
modelParams['6'] = modelFits['6'][defaultOpsinType]
modelParams['6K'] = modelFits['6K'][defaultOpsinType]

unitPrefixes = {}  # Use a units library to convert between different prefixes


# Params = {'model': {}, 'protocol': {}, 'simulator': {}}
# p, q: Hill coefficients
# phi_m: Hill constant


#TODO: This needs serious refactoring! Create a superclass which hands off attribute/method calls to a Parameter(s)() attribute by default or looks in self for other properties
#class Parameters(OrderedDict):
class PyRhOparameters(Parameters):
    '''These classes are adapted from LMFIT since changes between
    0.8.0 and 0.9.2 removeded the ability to set lists as values.

    Further changes made to work with 1.0.3 - subclassing PyRhOParameter from 
    Parameter with a fix to add_many and removing overriden methods. 

    NOTE: Extra symbols e.g. latex labels may need special overridden methods
    for un/pickling.
    '''

    # def __deepcopy__(self, memo):
    #     # _pars = PyRhOparameters()
    #     _pars = self.__class__()

    #     # we're just about to add a lot of Parameter objects to the newly
    #     parameter_list = []
    #     for key, par in self.items():
    #         if isinstance(par, PyRhOparameter):
    #             param = PyRhOparameter(name=par.name,
    #                                    value=par.value,
    #                                    min=par.min,
    #                                    max=par.max)
    #             #param.vary = par.vary
    #             #param.stderr = par.stderr
    #             #param.correl = par.correl
    #             #param.init_value = par.init_value
    #             #param.expr = par.expr
    #             parameter_list.append(param)

    #     _pars.add_many(*parameter_list)

    #     return _pars

    # def __setitem__(self, key, par):
    #     #if key not in self:
    #     #    if not valid_symbol_name(key):
    #     #        raise KeyError("'%s' is not a valid Parameters name" % key)
    #     if par is not None and not isinstance(par, (Parameter, PyRhOparameter)):
    #         raise ValueError("'%s' is not a Parameter" % par)
    #     OrderedDict.__setitem__(self, key, par)
    #     par.name = key
    #     #par._expr_eval = self._asteval
    #     #self._asteval.symtable[key] = par.value

    def add_many(self, *parlist):
        """Add many parameters, using a sequence of tuples.
        Parameters
        ----------
        *parlist : :obj:`sequence` of :obj:`tuple` or Parameter
            A sequence of tuples, or a sequence of `Parameter` instances.
            If it is a sequence of tuples, then each tuple must contain at
            least a `name`. The order in each tuple must be
            ``(name, value, vary, min, max, expr, brute_step)``.
        Examples
        --------
        >>>  params = Parameters()
        # add with tuples: (NAME VALUE VARY MIN  MAX  EXPR  BRUTE_STEP)
        >>> params.add_many(('amp', 10, True, None, None, None, None),
        ...                 ('cen', 4, True, 0.0, None, None, None),
        ...                 ('wid', 1, False, None, None, None, None),
        ...                 ('frac', 0.5))
        # add a sequence of Parameters
        >>> f = Parameter('par_f', 100)
        >>> g = Parameter('par_g', 2.)
        >>> params.add_many(f, g)
        """

        __params = []
        for par in parlist:
            if not isinstance(par, PyRhOparameter):
                par = PyRhOparameter(*par)
            __params.append(par)
            par._delay_asteval = True
            self.__setitem__(par.name, par)

        for para in __params:
            para._delay_asteval = False
        
        # for para in parlist:
        #     if isinstance(para, PyRhOparameter):
        #         self.__setitem__(para.name, para)
        #     else:
        #         param = PyRhOparameter(*para)
        #         self.__setitem__(param.name, param)

    # def valuesdict(self):
    #     """
    #     Returns
    #     -------
    #     An ordered dictionary of name:value pairs for each Parameter.
    #     This is distinct from the Parameters itself, as it has values of
    #     the Parameter values, not the full Parameter object.
    #     """

    #     return OrderedDict(((p.name, p.value) for p in self.values()))


# TODO: Put units, labels and extra data in user_data and remove subclasses
class PyRhOparameter(Parameter):

    def __init__(self, name=None, value=None, min=-np.inf, max=np.inf,
                #  expr=None, brute_step=None, user_data=None,
                 units=None, latex=None, descr=None):  # , unitsLabel=None

        # super().__init__(self, name, None, min, max, expr, brute_step, user_data)

        self.name = name
        self._val = value
        self._min = -np.inf
        self._max = np.inf
        self.min = min
        self.max = max
        # self._expr = expr
        # self.brute_step = brute_step
        # self.user_data = user_data

        self.units = units
        # self.label = label
        self.unitsLabel = str(self.units)  # unitsLabel
        self.latex = latex
        self.descr = descr
        self.constant = True
        self._init_bounds()

    def set(self, value=None, vary=None, min=None, max=None, expr=None):
        """
        Set or update Parameter attributes (adapted from LMFIT).
        Parameters
        ----------
        value : float, optional
            Numerical Parameter value.
        vary : bool, optional
            Whether the Parameter is fixed during a fit.
        min : float, optional
            Lower bound for value(s). To remove a lower bound you must use -np.inf
        max : float, optional
            Upper bound for value(s). To remove an upper bound you must use np.inf
        """

        # self.__set_expression(expr)
        if value is not None:
            self._val = value
        if vary is not None:
            self.vary = vary
        if min is not None:
            self.min = min
        if max is not None:
            self.max = max

    '''
    def set(self, value=None):
        if value is not None:
            self._val = value
    '''

    def _init_bounds(self):
        """make sure initial bounds are self-consistent"""
        # _val is None means - infinity.
        # _val is None means - infinity.
        if self._val is not None:
            if isinstance(self._val, str):
                return
            elif isinstance(self._val, (list, tuple)):
                self._clipList(self._val)
            else:
                if self.max is not None and self._val > self.max:
                    self._val = self.max
                if self.min is not None and self._val < self.min:
                    self._val = self.min
        elif self.min is not None:  # and self._expr is None:
            self._val = self.min
        elif self.max is not None:  # and self._expr is None:
            self._val = self.max
        # self.setup_bounds()

    def _clipList(self, values):
        for ind, val in enumerate(values):
            if isinstance(val, str):
                return
            elif isinstance(val, (list, tuple)):  # Nested list e.g. cycles
                self._clipList(val)
            else:
                if self.max is not None and val > self.max:
                    values[ind] = self.max
                if self.min is not None and val < self.min:
                    values[ind] = self.min

    # def get_max(self):
    #     return self._max

    # def set_max(self, val):
    #     if val is None:
    #         val = np.inf
    #     self._max = val
    #     if self.min > self.max:
    #         self._min, self._max = self.max, self.min
    #     if np.isclose(self.min, self.max, atol=1e-13, rtol=1e-13):
    #         raise ValueError("Parameter '%s' has min == max" % self.name)

    # def get_min(self):
    #     return self._min

    # def set_min(self, val):
    #     if val is None:
    #         val = -np.inf
    #     self._min = val
    #     if self.min > self.max:
    #         self._min, self._max = self.max, self.min
    #     if np.isclose(self.min, self.max, atol=1e-13, rtol=1e-13):
    #         raise ValueError("Parameter '%s' has min == max" % self.name)

    # min = property(get_min, set_min)
    # max = property(get_max, set_max)

    def _getval(self):
        return self._val

    @property
    def value(self):
        return self._getval()  # self._val #

    @value.setter
    def value(self, val):
        self._val = val
        self._init_bounds()

    def __repr__(self):
        s = []
        if self.name is not None:
            s.append("'%s'" % self.name)
        sval = repr(self._getval())
        #if not self.vary and self._expr is None:
        #    sval = "value=%s (fixed)" % sval
        #elif self.stderr is not None:
        #    sval = "value=%s +/- %.3g" % (sval, self.stderr)
        s.append(sval)
        s.append("bounds=[%s:%s]" % (repr(self.min), repr(self.max)))
        #if self._expr is not None:
        #    s.append("expr='%s'" % self.expr)
        return "<Parameter %s>" % ', '.join(s)

    # def __str__(self):
    #     return self.__repr__()

    # TODO: Revise latex representation to fallback gracefully if not IPY
    def _repr_latex_(self):
        if self.latex is not None:
            s = self.latex
        else:
            s = self.name
        if self._val is not None:
            '''
            if isinstance(self._val, (list, tuple, np.ndarray)):
                #v = ",\,".join(str(self._val))
                #v = "\[" + v + "\]"
                v = str(self._val)
            else:
                v = self._val
            '''
            v = str(self._val)
        if self.units is not None:
            # u = f"[{self.units._latex()}]"
            u = self.units._latex()
            s = "\,".join([s, '=', v, u])
        return "$" + s + "$"  # texIt(s)

    def latex(self):
        if IPY:
            from IPython.display import Math
            return Math(self._repr_latex_())
        else:
            return self._repr_latex_()
# Params['g0'] = PyRhOparameter('g0', 2.5e4, psiemens, 'pS', 'g_0',
# 'Biological scaling factor for rhodopsin conductance')


####|###10####|###20####|###30####|###40####|###50####|###60####|###70####|###80


### Protocols to be included in the next version:
### - Temperature (Q10)
### - pH (intracellular and extracellular)
### - Wavelength (lambda)

protParams = {
    'step': PyRhOparameters(),
    'delta': PyRhOparameters(),
    'sinusoid': PyRhOparameters(),
    'chirp': PyRhOparameters(),
    'ramp': PyRhOparameters(),
    'rectifier': PyRhOparameters(),
    'shortPulse': PyRhOparameters(),
    'recovery': PyRhOparameters(),
    'custom': PyRhOparameters()
}

protList = list(protParams)  # List of keys #This could be removed


protParamLabels = {
    'phis': r'\mathbf{\phi}',
    'Vs': r'\mathbf{\mathrm{V}}',
    'Dt_delay': r'\Delta t_{delay}',
    'Dt_on': r'\Delta t_{on}',
    'Dt_total': r'T_{total}',
    'cycles': 'cycles',
    'phi0': r'\phi_0',
    'fs': r'\mathbf{f}',
    'f0': 'f_0',
    'fT': 'f_T',
    'linear': 'linear',
    'startOn': r'\phi_{t=0}>0',
    #'phi_ton': r'\phi_{t=0}',
    'pDs': r'\mathbf{\Delta t_{on}}',
    'Dt_IPIs': r'\mathbf{\Delta t_{off}}',
    'phi_ft': r'\phi(t)'
}

protUnitLabels = defaultdict(lambda: '')
protUnitLabels['phis'] = 'ph./mm^2/s'
protUnitLabels['phi0'] = 'ph./mm^2/s'
# protUnitLabels['phi_ton'] = 'ph./mm^2/s' ### Revise!!!
protUnitLabels['Vs'] = 'mV'
protUnitLabels['Dt_delay'] = 'ms'
protUnitLabels['Dt_on'] = 'ms'
protUnitLabels['cycles'] = 'ms'
protUnitLabels['pDs'] = 'ms'
protUnitLabels['Dt_IPIs'] = 'ms'
protUnitLabels['Dt_total'] = 'ms'
protUnitLabels['fs'] = 'Hz'
protUnitLabels['f0'] = 'Hz'
protUnitLabels['fT'] = 'Hz'

# protParamNotes = OrderedDict([(prot, defaultdict(lambda: '')) for prot in protList])
protParamNotes = {prot: defaultdict(lambda: '') for prot in protList}
for prot in protList:
    protParamNotes[prot]['phis'] = 'List of flux values'
    protParamNotes[prot]['Vs'] = 'List of voltage clamp values (if applied)'
    protParamNotes[prot]['Dt_delay'] = 'Delay duration before the first pulse' # cycle'
    protParamNotes[prot]['cycles'] = 'List of [on, off] durations for each pulse' # cycle'


#Exceptions
protParamNotes['custom']['phi_ft'] = 'Pulse generation function'
protParamNotes['sinusoid']['startOn'] = 'Start at maximum flux (else minimum)' # maximum of flux modulation
protParamNotes['sinusoid']['phi0'] = 'Constant offset for modulation'
protParamNotes['sinusoid']['fs'] = 'List of modulation frequencies'
protParamNotes['chirp']['linear'] = 'Linear frequency sweep (else exponential)'
protParamNotes['chirp']['startOn'] = 'Start at maximum flux (else minimum)'
protParamNotes['chirp']['phi0'] = 'Constant offset for modulation'
protParamNotes['chirp']['f0'] = 'Starting frequency'
protParamNotes['chirp']['fT'] = 'Ending frequency'
protParamNotes['ramp']['phis'] = 'List of ending flux values'
#protParamNotes['ramp']['phi_ton'] = 'Starting flux value'
protParamNotes['ramp']['phi0'] = 'Constant offset for flux values'
protParamNotes['delta']['cycles'] = ''
protParamNotes['delta']['Dt_on'] = 'On-phase duration'
protParamNotes['delta']['Dt_total'] = 'Total simulation duration'
protParamNotes['shortPulse']['cycles'] = ''
protParamNotes['shortPulse']['pDs'] = 'List of pulse on-phase durations' #'List of cycle on-phase durations'
protParamNotes['shortPulse']['Dt_total'] = 'Total simulation duration'
protParamNotes['recovery']['cycles'] = ''
protParamNotes['recovery']['Dt_on'] = 'Pulse on-phase duration' #'Cycle on-phase duration'
protParamNotes['recovery']['Dt_IPIs'] = 'List of pulse off-phase durations' #'List of cycle off-phase durations'
protParamNotes['recovery']['Dt_total'] = 'Total simulation duration'

#squarePulses = ['custom', 'delta', 'step', 'rectifier', 'shortPulse', 'recovery'] #{'custom': True, 'delta': True, 'step': True, 'rectifier': True, 'shortPulse': True, 'recovery': True}
#arbitraryPulses = ['custom', 'sinusoid', 'chirp', 'ramp'] #{'custom': True, 'sinusoid': True, 'chirp': True, 'ramp':True} # Move custom here

smallSignalAnalysis = ['delta', 'step', 'sinusoid']

protParams['custom'].add_many(
    ('phis',    [1e16,1e17],        0,      None,   mole*mm**-2*second**-1, r'\mathbf{\phi}',       'List of flux values'),  #'photons/s/mm^2'
    ('Vs',      [-70,-20,10],       None,   None,   mV,                     r'\mathbf{\mathrm{V}}', 'List of voltage clamp values (if applied)'),  #'mV'
    ('Dt_delay', 25,                0,      1e9,    ms,                     r'\Delta t_{delay}',    'Delay duration before the first pulse'),  #'ms'
    ('cycles',  [[150., 50.]],      0,      None,   ms,                     'cycles',               'List of [on, off] durations for each pulse')  # 'ms'#,
)

protParams['step'].add_many(
    ('phis',    [1e16,1e17],        0,      None,   mole*mm**-2*second**-1, r'\mathbf{\phi}',       'List of flux values'),  # 'photons/s/mm^2'
    ('Vs',      [-70,-40,-10,10,40,70], None, None, mV,                     r'\mathbf{\mathrm{V}}', 'List of voltage clamp values (if applied)'),  # 'mV'
    ('Dt_delay', 25,                0,      1e9,    ms,                     r'\Delta t_{delay}',    'Delay duration before the first pulse'),  # 'ms'
    ('cycles',  [[150.,100.]],      0,      None,   ms,                     'cycles',               'List of [on, off] durations for each pulse')  # 'ms'
)

protParams['sinusoid'].add_many(
    ('phis',    [1e12],             0,      None,   mole*mm**-2*second**-1, r'\mathbf{\phi}',       'List of flux values'),  # 'photons/s/mm^2'
    ('phi0',    [0],                None,   None,   mole*mm**-2*second**-1, r'\phi_0',              'Constant offset for flux'),  # 'photons/s/mm^2'
    ('startOn', True,               False,  True,   1,                      r'\phi_{t=0}>0',        'Start at maximum flux (else minimum)'),
    ('Vs',      [-70],              None,   None,   mV,                     r'\mathbf{\mathrm{V}}', 'List of voltage clamp values (if applied)'),  # 'mV'
    ('fs',      [0.1,0.5,1,5,10],   0,      None,   Hz,                     r'\mathbf{f}',          'List of modulation frequencies'),  # 'Hz' #50, 100, 500, 1000
    ('Dt_delay', 25,                0,      1e9,    ms,                     r'\Delta t_{delay}',    'Delay duration before the first pulse'),  # 'ms'
    ('cycles',  [[10000.,50.]],     0,      None,   ms,                     'cycles',               'List of [on, off] durations for each pulse')  # 'ms'
)

protParams['chirp'].add_many(
    ('phis',    [1e12],             None,   None,   mole*mm**-2*second**-1, r'\mathbf{\phi}',       'List of flux values'),  # 'photons/s/mm^2'
    ('phi0',    [0],                None,   None,   mole*mm**-2*second**-1, r'\phi_0',              'Constant offset for flux'),  # 'photons/s/mm^2'
    ('linear',  True,               False,  True,   1,                      'linear',               'Linear frequency sweep (else exponential)'),  # False := exponential
    ('startOn', False,              False,  True,   1,                      r'\phi_{t=0}>0',        'Start at maximum flux (else minimum)'),
    ('Vs',      [-70],              None,   None,   mV,                     r'\mathbf{\mathrm{V}}', 'List of voltage clamp values (if applied)'),  # 'mV'
    ('Dt_delay', 100,               0,      1e9,    ms,                     r'\Delta t_{delay}',    'Delay duration before the first pulse'),  # 'ms'
    ('cycles',  [[10000.,100.]],    0,      None,   ms,                     'cycles',               'List of [on, off] durations for each pulse'),  # 'ms'
    ('f0',      0.1,                0,      None,   Hz,                     'f_0',                  'Starting frequency'),  # 'Hz'
    ('fT',      1000,               0,      None,   Hz,                     'f_T',                  'Ending frequency')  # 'Hz'
)

protParams['ramp'].add_many(
    ('phis',    [1e16,1e17,1e18],   None,   None,   mole*mm**-2*second**-1, r'\mathbf{\phi}',       'List of flux values'),  # 'photons/s/mm^2' #1e12,1e13,1e14,1e15,
    ('phi0',    0,                  None,   None,   mole*mm**-2*second**-1, r'\phi_0',              'Constant offset for flux'),  # 'photons/s/mm^2'
    ('Vs',      [-70],              None,   None,   mV,                     r'\mathbf{\mathrm{V}}', 'List of voltage clamp values (if applied)'),  # 'mV'
    ('Dt_delay', 25,                0,      1e9,    ms,                     r'\Delta t_{delay}',    'Delay duration before the first pulse'),  # 'ms'
    ('cycles',  [[250.,25.]],       0,      None,   ms,                     'cycles',               'List of [on, off] durations for each pulse')  # 'ms'#,
)

protParams['delta'].add_many(
    ('phis',    [1e20],             None,   None,   mole*mm**-2*second**-1, r'\mathbf{\phi}',       'List of flux values'),  # 'photons/s/mm^2'
    ('Vs',      [-70],              None,   None,   mV,                     r'\mathbf{\mathrm{V}}', 'List of voltage clamp values (if applied)'),  # 'mV'
    ('Dt_delay', 5,                 0,      1e9,    ms,                     r'\Delta t_{delay}',    'Delay duration before the first pulse'),  # 'ms'
    ('Dt_on',   1e-3,               0,      1e9,    ms,                     r'\Delta t_{on}',       'On-phase duration'),  # 'ms'
    ('Dt_total', 25.,               0,      None,   ms,                     r'T_{total}',           'Total simulation duration')  # 'ms'
)

protParams['rectifier'].add_many(
    ('phis',    [1e16],             None,   None,   mole*mm**-2*second**-1, r'\mathbf{\phi}',       'List of flux values'),  # 'photons/s/mm^2' # Change to 1e17?
    ('Vs',      [-100,-70,-40,-10,20,50,80], None, None, mV,                r'\mathbf{\mathrm{V}}', 'List of voltage clamp values (if applied)'),  # 'mV' #[-100,-80,-60,-40,-20,0,20,40,60,80]
    ('Dt_delay', 50,                0,      1e9,    ms,                     r'\Delta t_{delay}',    'Delay duration before the first pulse'),  # 'ms'
    ('cycles',  [[250.,100.]],      None,   None,   ms,                     'cycles',               'List of [on, off] durations for each pulse')  # 'ms'
)

protParams['shortPulse'].add_many(
    ('phis',    [1.5e15],           None,   None,   mole*mm**-2*second**-1, r'\mathbf{\phi}',       'List of flux values'),  # 'photons/s/mm^2' #1e12
    ('Vs',      [-70],              None,   None,   mV,                     r'\mathbf{\mathrm{V}}', 'List of voltage clamp values (if applied)'),  # 'mV'
    ('Dt_delay', 25,                0,      None,   ms,                     r'\Delta t_{delay}',    'Delay duration before the first pulse'),  # 'ms'
    ('pDs',     [1,2,3,5,8,10,20],  0,      None,   ms,                     r'\mathbf{\Delta t_{on}}', 'List of pulse on-phase durations'),  # 'ms' # [0.1, 0.2, 0.5, 1, 2, 5, 10]
    ('Dt_total', 100.,              0,      None,   ms,                     r'T_{total}',           'Total simulation duration') #  'ms'
)

protParams['recovery'].add_many(
    ('phis',    [1e17],             None,   None,   mole*mm**-2*second**-1, r'\mathbf{\phi}',       'List of flux values'),  # 'photons/s/mm^2'
    ('Vs',      [-70],              None,   None,   mV,                     r'\mathbf{\mathrm{V}}', 'List of voltage clamp values (if applied)'),  # 'mV'
    ('Dt_delay', 100,               0,      None,   ms,                     r'\Delta t_{delay}',    'Delay duration before the first pulse'),  # 'ms'
    ('Dt_on',   100,                0,      None,   ms,                     r'\Delta t_{on}',       'On-phase duration'),  # 'ms'
    ('Dt_IPIs', [500,1000,1500,2500,5000,7500,10000], None, None, ms,       r'\mathbf{\Delta t_{off}}', 'List of pulse off-phase durations'),  # 'ms'
    #('Dt_IPIs',[0.5,1,1.5,2.5,5,7.5,10],None,None,seconds), # 'ms'
    ('Dt_total', 12000,             0,      None,   ms,                     r'T_{total}',           'Total simulation duration')  # 'ms'
)


simUnitLabels = defaultdict(lambda: '')
simUnitLabels['dt'] = 'ms'
simUnitLabels['v_init'] = 'mV'

simParamNotes = defaultdict(lambda: '')
simParamNotes['cell'] = 'List of hoc files'
simParamNotes['Vclamp'] = 'Use voltage clamp'
simParamNotes['Vcomp'] = 'Compartment to record from'
simParamNotes['expProb'] = 'Expresssion probability'
simParamNotes['v_init'] = 'Initialisation voltage'
simParamNotes['CVode'] = 'Use variable timestep integrator'
simParamNotes['dt'] = 'Numerical integration timestep'

simParams = {
    'Python': PyRhOparameters(),
    'NEURON': PyRhOparameters(),
    'Brian': PyRhOparameters()
}
simList = list(simParams)


simParams['Python'].add_many(('dt', 0.1, 0, None))  # 'ms'

# atol
simParams['NEURON'].add_many(
    ('cell',   ['minimal.hoc'], None, None),  # 'morphology'
    ('Vclamp', False,     False,  True),
    ('Vcomp',  'soma',    None,   None),
    ('expProb', 1.0,      0.,     1.),
    ('v_init', -65,       None,   None),  # 'mV'
    ('CVode',  False,     False,  True),
    ('dt',     0.1,       0,      None)  # 'ms' #, 0.025
)

simParams['Brian'].add_many(('dt', 0.1, 0, None))  # 'ms'


### Move somewhere else e.g. base.py
class PyRhOobject(object):
    """Common base class for all PyRhO objects."""

    __metaclass__ = abc.ABCMeta
    # https://docs.python.org/3/reference/datamodel.html#special-method-names

    #def __new__(self):
    #    pass
    @abc.abstractmethod
    def __init__(self):
        pass

    def __del__(self):
        pass

    def __repr__(self):
        return str(self.__class__)

    def __str__(self):
        return f"<PyRhO object: {self.__class__.__name__}>"

    def __call__(self):
        return

    def setParams(self, params):
        """Set all model parameters from a Parameters() object."""
        #for param, value in params.items():
        #for p in params.keys():
        #    self.__dict__[p] = params[p].value #vars(self())[p]
        #for p in params.keys():
        #    setattr(self, p, params[p].value)
        for name, value in params.valuesdict().items():
            setattr(self, name, value)
        #for name, value in params.items():
        #    setattr(self, name, value)

    def updateParams(self, params):
        """Update model parameters which already exist."""
        pDict = params.valuesdict()
        count = 0
        for name, value in pDict.items():
            if hasattr(self, name):
                setattr(self, name, value)
                count += 1
        #for p, v in pDict.items():
        #    if p in self.__dict__: # Added to allow dummy variables in fitting parameters
        #        self.__dict__[p] = v #vars(self())[p]
        #        count += 1
        return count

    def getParams(self, params):
        """Export parameters to lmfit dictionary."""
        for p in self.__dict__.keys():
            params[p].value = self.__dict__[p]

    def exportParams(self, params):
        """Export parameters which are already in lmfit dictionary."""
        count = 0
        for p, v in self.__dict__.items():
            if p in params:
                params[p].value = v  # self.__dict__[p]
                count += 1
        return count

    def printParams(self):
        for p in self.__dict__.keys():
            print(p, ' = ', self.__dict__[p])

    def logParams(self):
        """Log parameters."""
        logger.info('Parameters for ' + self.__class__.__name__)
        for p in self.__dict__.keys():
            logger.info(' '.join([p, ' = ', str(self.__dict__[p])]))

    def printParamsWithLabels(self):
        for p in self.__dict__.keys():
            if p in unitLabels:
                print(p, ' = ', self.__dict__[p], ' [', unitLabels[p], ']')
            else:
                print(p, ' = ', self.__dict__[p])

    def printParamsWithUnits(self):
        for p in self.__dict__.keys():
            if p in modelUnits:
                print(p, ' = ', self.__dict__[p], ' * ', modelUnits[p])
            else:
                print(p, ' = ', self.__dict__[p])

    def getExt(self, var, ext='max'):
        if ext == 'max':
            mVal = max(self.__dict__[var])
        elif ext == 'min':
            mVal = min(self.__dict__[var])
        mInd = np.searchsorted(self.__dict__[var], mVal)
        return mVal, mInd<|MERGE_RESOLUTION|>--- conflicted
+++ resolved
@@ -75,36 +75,21 @@
 
 
 # Default model parameters
-<<<<<<< HEAD
-
-modelParams = OrderedDict([('3', Parameters()), ('4', Parameters()), ('6', Parameters()), ('6K', Parameters())])
-modelList = list(modelParams)  # List of keys: list(modelParams.keys()) #This could be removed
-stateLabs = {3: 'Three', '3': 'Three',
-             4: 'Four', '4': 'Four',
-             6: 'Six', '6': 'Six',
-             '6K': 'SixK'}
-
-modelFits = OrderedDict([('3', OrderedDict([('ChR2', Parameters()),
-                                            ('NpHR', Parameters()),
-                                            ('ArchT', Parameters())])),
-                         ('4', OrderedDict([('ChR2', Parameters())])),
-                         ('6', OrderedDict([('ChR2', Parameters())])),
-                         ('6K', OrderedDict([('ChR2', Parameters())]))])
-=======
-modelParams = {'3': Parameters(), '4': Parameters(), '6': Parameters()}
+modelParams = {'3': Parameters(), '4': Parameters(), '6': Parameters(), '6K': Parameters()}
 modelList = list(modelParams)  # List of keys: list(modelParams.keys()) #This could be removed
 stateLabs = {'3': 'Three', 3: 'Three',
              '4': 'Four', 4: 'Four',
-             '6': 'Six', 6: 'Six'}
+             '6': 'Six', 6: 'Six',
+             '6K': 'SixK'}
 
 modelFits = {
     '3': {'ChR2': Parameters(),
           'NpHR': Parameters(),
           'ArchT': Parameters()},
     '4': {'ChR2': Parameters()},
-    '6': {'ChR2': Parameters()}
+    '6': {'ChR2': Parameters()},
+    '6K': {'ChR2': Parameters()}
 }
->>>>>>> 78102f9e
 
 # Replace with defaultdict with default=key
 modelLabels = {
