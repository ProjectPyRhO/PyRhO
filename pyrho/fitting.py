--- conflicted
+++ resolved
@@ -2012,26 +2012,16 @@
     """Fit a model (with initial parameters) to a dataset of optogenetic photocurrents."""
 
     ### Define non-optimised parameters to exclude in post-fit optimisation
-<<<<<<< HEAD
-    try:
-        nStates = int(nStates)
-    except:
-        pass
-    if nStates == 3 or nStates == 4 or nStates == 6:
+    if not isinstance(nStates, str):
+        nStates = str(nStates)  # .lower()
+
+    if nStates == '3' or nStates == '4' or nStates == '6':
         nonOptParams = ['Gr0', 'E', 'v0', 'v1']
     elif nStates == '6K':
         nonOptParams = ['E', 'v0', 'v1', 'Ga3']
-    else:
-        print("Error in selecting model - please choose from 3, 4 or 6 states")
-=======
-    nonOptParams = ['Gr0', 'E', 'v0', 'v1']
-
-    if not isinstance(nStates, str):
-        nStates = str(nStates)  # .lower()
 
     if nStates not in modelParams:
         print(f"Error in selecting model {nStates} - please choose from {list(modelParams)} states")
->>>>>>> 78102f9e
         raise NotImplementedError(nStates)
 
     if config.verbose > 0:
